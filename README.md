# LANStreamer

A comprehensive solution that turns a standard PC into a multi-channel audio streaming server for local area networks (LAN). This project provides a **web-based application** that orchestrates **FFmpeg** and **Icecast** to deliver local, live, low-latency audio broadcasts for events like language interpretation, meetings, or conferences.

## 📋 Table of Contents

- [Security Notice](#️-security-notice---important)
- [Quick Start (Non-Technical Users)](#-quick-start-non-technical-users)
- [What is LANStreamer?](#-what-is-lanstreamer)
- [Key Features](#-key-features)
- [Use Cases](#-use-cases)
- [Project Structure](#-project-structure)
- [System Requirements](#-system-requirements)
- [Installation](#-installation)
  - [Quick Installation Guide](#quick-installation-guide)
  - [Audio Device Configuration](#audio-device-configuration)
  - [Advanced Setup Options](#-advanced-setup-options)
- [Manual Installation](#-manual-installation)
- [Usage](#-usage)
- [Configuration](#configuration)
- [API Documentation](#-api-documentation)
- [Troubleshooting](#-troubleshooting)
- [Contributing](#-contributing)
- [License](#-license)
- [Support](#-support)

## ⚠️ **SECURITY NOTICE - IMPORTANT!**

**🔐 CHANGE YOUR ADMIN LOGIN DETAILS IMMEDIATELY AFTER INSTALLATION!**

LANStreamer comes with **default admin credentials** for easy setup, but you **MUST change these** to protect your installation:

- **Default Username**: `admin`
- **Default Password**: `lanstreamer123`

**To change these:**
1. Copy `env.example` to `.env` (if not already done)
2. Edit the `.env` file and change:
   - `ADMIN_USERNAME=your-new-username`
   - `ADMIN_PASSWORD=your-strong-password`
3. Restart LANStreamer

**Why this matters:**
- Anyone on your network can access the admin dashboard with default credentials
- The admin dashboard controls all streaming functions
- Default credentials are publicly known

> **💡 Pro Tip**: Use a strong password with numbers, symbols, and mixed case letters!

## 🚀 Quick Start (Non-Technical Users)

**The easiest way to get started - no command line needed!**

### Step 1: Install Prerequisites (One-time setup)
**You need these two programs installed first:**
- **Node.js**: Download from https://nodejs.org/ (choose "LTS" version)
- **FFmpeg & Icecast**: See our [Installation Guides](docs/guides/README.md) for step-by-step instructions

> **💡 Tip**: The installation guides are written for non-technical users with screenshots and simple steps.

### Step 2: Download & Extract LANStreamer
1. **Download**: Go to https://github.com/jerryagenyi/LANStreamer
2. **Get ZIP**: Click the green **"Code"** button → **"Download ZIP"**
3. **Extract**: Right-click the ZIP file → **"Extract All"** or **"Extract Here"**
4. **Open Folder**: Navigate to the extracted `LANStreamer` folder

### Step 3: One-Click Start
1. **Double-click**: `Start LANStreamer Server.bat`
2. **Wait**: The system will automatically install dependencies and start (if it doesnt' click it again to start)
3. **Note the URLs**: The terminal will show your network addresses

### Step 4: Access Your Streaming Server
- **Admin Dashboard**: Visit `http://YOUR-IP:3001` (login required - see credentials below)
- **Listener Page**: Visit `http://YOUR-IP:3001/streams` (public access for your audience)

**Example URLs:**
- Admin: `http://192.168.1.100:3001`
- Listeners: `http://192.168.1.100:3001/streams`

**⚠️ For Live Events**: Set up a static IP address to prevent connection drops. See [Network Setup Guide](docs/NETWORK-SETUP.md) for instructions.

**Default Admin Credentials:**
- **Username**: `admin`
- **Password**: `lanstreamer123`
- **⚠️ CRITICAL**: Change these immediately in your `.env` file for security!

> **💡 That's it!** Your streaming server is now running. Share the listener URL with your audience.

---

## 🚀 Quick Start (Technical Users)

**For developers and command-line users:**

```bash
# Clone the repository
git clone https://github.com/jerryagenyi/LANStreamer.git
cd LANStreamer

# Install dependencies
npm install

# Start the server
npm start
```

Then visit `http://localhost:3001` for the admin dashboard.

---

## 🔄 Updating LANStreamer

**For ZIP Download Users (Recommended):**

LANStreamer includes automatic update scripts that preserve your settings:

### **Option 1: Full Update (Recommended)**
1. **Double-click** `Update LANStreamer.bat` in your installation folder
2. **Follow the prompts** - the script will:
   - ✅ Backup your configuration and data
   - ✅ Download the latest version
   - ✅ Install updates while preserving your settings
   - ✅ Show detailed progress

<<<<<<< HEAD
### **Option 2: Restore from Backup**
1. **Double-click** `RESTORE LANStreamer.bat` to restore from a previous backup
2. **Select backup** from available restore points with timestamps
3. **Confirm restoration** to recover your previous configuration

### **Option 3: Manual Update**
=======
### **Option 2: Manual Update**
>>>>>>> d70e460c
1. **Backup** your `.env`, `icecast.xml`, `data/`, and `logs/` folders
2. **Download** the latest release from [GitHub Releases](https://github.com/jerryagenyi/LANStreamer/releases/latest)
3. **Extract** the new files over your installation
4. **Restore** your backed up files

**For Git Users:**
```bash
git pull origin main
npm install  # If dependencies changed
```

> **💡 Pro Tip:** The web dashboard will notify you when updates are available!

---

## Why I Built This

I built the app for audio streaming (simultaneous multiple sources) on Local Area Network. The easiest example (actually why I built it) is for translation services during conferences.

For example:
- Event organisers share access to a particular Wi-Fi with you the attendee
- Next they share a URL with you to listen
- You visit the URL (no internet needed, just access that Wi-Fi)
- You see multiple streams on the page in different languages
- You click to play the one you want


## Project Structure

```
LANStreamer/
├── Start LANStreamer Server.bat            # Windows startup batch file
├── Create-Desktop-Shortcut.ps1             # Desktop shortcut creator
├── README.md                               # This file - project overview
├── package.json                            # Node.js dependencies and scripts
├── src/                                    # Backend Node.js application
│   ├── server.js                           # Main server entry point
│   ├── routes/                             # API route handlers
│   └── services/                           # Core business logic
├── public/                                 # Frontend web interface
│   ├── index.html                          # Admin dashboard
│   ├── streams.html                        # User streams page
│   └── components/                         # Modular UI components
├── config/                                 # Configuration files
├── logs/                                   # Application logs
├── docs/                                   # Documentation and guides
│   └── guides/                             # Installation and troubleshooting guides
└── manual-setup/                           # Advanced manual setup guides
```

## Features

- **Audio Device Detection:** Automatically detects and lists available input audio devices (microphones, audio interfaces, virtual audio cables).
- **Multi-Stream Management:** Create, start, and stop individual audio streams from a web-based dashboard.
- **Real-time Status:** View live status of all streams and system components.
- **Network Broadcasting:** Stream audio to any device on your local network via web browsers.
- **Professional Audio Support:** Works with professional audio interfaces, virtual audio routing, and multi-channel setups.
- **Easy Startup:** One-click Windows batch file for quick server startup with optional Icecast integration.

## How It Works

LANStreamer creates a complete audio streaming ecosystem with two main interfaces and three core components:

### 🎛️ **Admin Dashboard** (`http://localhost:3001/`)
The control center where administrators:
- **Manage Streams:** Create, Start, and Stop audio streams
- **Monitor System:** Check FFmpeg and Icecast status in real-time
- **Configure Settings:** Set up event details and contact information for support
- **View Analytics:** Monitor active streams and system performance

### 🎧 **Listener Interface** (`http://localhost:3001/streams`)
The user-friendly page where listeners:
- **Browse Streams:** See all available audio streams
- **Listen Live:** Click to play any stream instantly
- **Mobile Friendly:** Works on phones, tablets, and computers
- **No Apps Required:** Just open in any web browser

### ⚙️ **Core Components**
1.  **Audio Input:** Any detected audio device (microphone, audio interface, virtual audio cable) provides audio to the host PC.
2.  **FFmpeg:** This powerful tool reads the audio channels, encodes them, and pushes them to the streaming server.
3.  **Icecast:** The open-source streaming server that broadcasts the streams to any connected client on the network.

### 🔄 **Complete Workflow**
1. **Admin** uses the dashboard to create streams from available audio devices
2. **FFmpeg** captures audio and streams it to **Icecast** server
3. **Listeners** visit the streams page to browse and play available audio
4. **Real-time updates** keep everyone informed of stream status

## Screenshots

### Login Interface
<div align="center">
  <img src="images/screenshots/lanstreamer-login.png" width="90%" alt="LANStreamer Login Page" style="border: 1px solid #ccc; border-radius: 8px;" />
</div>

*Clean, professional login interface with LANStreamer branding*

### Dashboard Interface
<div align="center">
  <img src="images/screenshots/lanstreamer-dashboard.png" width="90%" alt="LANStreamer Dashboard" style="border: 1px solid #ccc; border-radius: 8px;" />
</div>

*The main dashboard provides system status, stream management, and real-time monitoring*

### Streams Interface
<div align="center">
  <img src="images/screenshots/lanstreamer-streams.png" width="90%" alt="LANStreamer Streams Page" style="border: 1px solid #ccc; border-radius: 8px;" />
</div>

*The streams page allows users to browse and listen to available audio streams*

### Event Details Form
<div align="center">
  <img src="images/screenshots/lanstreamer-event-details-form.png" width="90%" alt="LANStreamer Event Details Form" style="border: 1px solid #ccc; border-radius: 8px;" />
</div>

*Professional event configuration form for organizers*

### Contact & Feedback Form
<div align="center">
  <img src="images/screenshots/lanstreamer-feedback-contact-details-form.png" width="90%" alt="LANStreamer Contact Form" style="border: 1px solid #ccc; border-radius: 8px;" />
</div>

*Integrated feedback and contact system for event support*

## Visual Concept Overview

<div align="center">
  <img src="images/lanstreamer-local-audio-concept-1.jpg" width="45%" alt="LANStreamer Local Server Setup" style="border: 1px solid #ccc;" />
  <img src="images/lanstreamer-local-audio-concept-2.jpg" width="45%" alt="LANStreamer Alternative Setup" style="border: 1px solid #ccc;" />
</div>

**Key Benefits:**
- **Complete Control:** Your own local streaming server.
- **No Internet Required:** Works entirely on your local network.
- **Cost-Effective:** Uses free, open-source software.
- **Privacy:** Audio never leaves your network.

> 💡 **Perfect for:** Conferences, meetings, language interpretation events, and any situation where you need reliable, low-latency audio distribution to multiple listeners on a local network.

## Getting Started

### Prerequisites

**System Requirements:**
- **Operating System**: Windows 10/11
- **Node.js**: Version 18 or higher ([Download here](https://nodejs.org/))
- **Git**: Only needed if using git clone method ([Download here](https://git-scm.com/)) - or download ZIP file instead
- **Audio Input**: Any audio device (built-in microphone, USB microphone, audio interface, etc.)

**Required Components (Manual Installation Required):**
- **FFmpeg**: Audio/video processing toolkit ([Official site](https://ffmpeg.org/))
- **Icecast**: Open-source streaming media server ([Official site](https://icecast.org/))

> ⚠️ **Important**: You must install FFmpeg and Icecast manually before running LANStreamer. See installation guides below or in the [`manual-setup/`](manual-setup/) directory.

### Detailed Installation Guide

#### Windows (Recommended - Using Winget)
```bash
# Install FFmpeg
winget install FFmpeg

# Install Icecast (download from official site)
# Visit: https://icecast.org/download/
# Download Windows installer and run it
```


**Verify Installation:**
```bash
# Check FFmpeg
ffmpeg -version

# Check Icecast (Windows)
cd "C:\Program Files (x86)\Icecast\bin"
icecast.exe -v
```



### Audio Device Configuration

LANStreamer automatically detects and works with **any audio devices** available on your system. No specific hardware or software is required - the application is designed to be flexible and work with your existing setup.

#### For Simple Use Cases
- **Single Audio Source**: Use your computer's built-in microphone or a USB microphone
- **Basic Streaming**: Perfect for presentations, meetings, or simple audio broadcasting

#### USE CASE:For Professional/Multi-Channel Applications
For advanced scenarios like **language interpretation** where you need multiple audio sources:

1. **Audio Routing**: You're responsible for routing your audio sources to devices that LANStreamer can detect
2. **Professional Interfaces**: Use multi-channel audio interfaces (e.g., Behringer XR18, Focusrite Scarlett series)
3. **Virtual Audio**: Use virtual audio routing software like VB-Cable, Dante Virtual Soundcard (DVS), or similar

#### Example: Language Interpretation Setup
If using **Dante Virtual Soundcard** for interpretation:
1. Configure audio routing in **Dante Controller** (not LANStreamer)
2. Route interpreter microphones and floor audio to virtual audio channels
3. LANStreamer detects these virtual channels as available input devices
4. Create separate streams for each language using LANStreamer's interface

> **📝 Note:** Detailed setup guides for specific hardware configurations are available in the [`manual-setup/`](manual-setup/) folder.

### � Advanced Setup Options

**Create Desktop Shortcut (Optional)**
```bash
# Navigate to your LANStreamer folder, then run:
powershell -ExecutionPolicy Bypass -File Create-Desktop-Shortcut.ps1
```

**Desktop Shortcut Benefits:**
- ✅ **One-click startup**: Double-click to start LANStreamer
- ✅ **Dependency check**: Automatically installs npm packages if needed
- ✅ **Icecast integration**: Option to start Icecast server automatically
- ✅ **Error handling**: Clear error messages if something goes wrong
- ✅ **Professional look**: Custom icon and proper Windows integration

**Additional Options:**
- **Pin to Taskbar**: Right-click shortcut → "Pin to taskbar"
- **Pin to Start Menu**: Right-click shortcut → "Pin to Start"

> **📍 Important**: The batch file expects Icecast to be installed at `C:\Program Files (x86)\Icecast`. If your Icecast is installed elsewhere, you'll need to start it manually or modify the batch file path.

### 🔧 Advanced: Manual Startup

If you prefer to start LANStreamer manually:

**Step 1: Install Dependencies**
```bash
npm install
```

**Step 2: Start LANStreamer Server**
```bash
npm start
```

**Step 3: Start Icecast Server (separate terminal)**
```bash
cd "C:\Program Files (x86)\Icecast\bin"
icecast.exe -c ..\icecast.xml
```

**Step 4: Access LANStreamer**
- Open browser to: `http://localhost:3001` (admin) or `http://localhost:3001/streams` (listeners)

**Desktop Shortcut Benefits:**
- ✅ **One-click startup**: Double-click to start LANStreamer
- ✅ **Dependency check**: Automatically installs npm packages if needed (might need to click Start LANStreamer again after installation of dependencies run)
- ✅ **Icecast integration**: Option to start Icecast server automatically
- ✅ **Error handling**: Clear error messages if something goes wrong
- ✅ **Professional look**: Custom icon and proper Windows integration

**Additional Options:**
- **Pin to Taskbar**: Right-click shortcut → "Pin to taskbar"
- **Pin to Start Menu**: Right-click shortcut → "Pin to Start"

**Step 5b: Manual Startup (All Platforms)**
```bash
# Start LANStreamer Server first
npm start

# Then start Icecast Server (in a separate terminal)
# Windows - navigate to bin folder
cd "C:\Program Files (x86)\Icecast\bin"
icecast.exe -c ..\icecast.xml

# macOS/Linux
icecast -c /usr/local/etc/icecast.xml
```

**Step 6: Open in Browser**
- Open your web browser
- Go to: `http://localhost:3001`

**🎉 That's it!** LANStreamer should now be running and ready to detect your audio devices.

> **💡 Pro Tip**: The `Start LANStreamer Server.bat` file handles dependency installation, server startup, and can optionally start Icecast for you!

---


### ❓ Troubleshooting Quick Start

**Problem: "npm not found"**
- Solution: Install Node.js from [nodejs.org](https://nodejs.org/)

**Problem: "git not found"**
- Solution: Install Git from [git-scm.com](https://git-scm.com/)

**Problem: "Port 3001 already in use"**
- Solution: Close other applications using port 3001, or edit `.env` to change `PORT=3001` to another port

**Problem: "No audio devices detected"**
- Solution: Ensure your microphone/audio device is connected and working in your system settings

**Problem: Batch file doesn't work**
- Check: Are you running it from the LANStreamer folder?
- Check: Is Node.js installed and in your system PATH?
- Try: Right-click batch file → "Run as administrator"

**Need more help?** Check the [Installation Guides](docs/guides/README.md) for detailed troubleshooting.

---

### 🎯 What to Expect After Installation

**First Time Opening LANStreamer:**

1. **Dashboard Overview**: You'll see the main control panel with system status
2. **Audio Device Detection**: LANStreamer automatically scans for available audio devices
3. **Icecast & FFmpeg Check**: The system verifies required components are installed
4. **Stream Management**: Create and manage audio streams from detected devices

**Typical First-Use Workflow:**

> **📋 Correct Startup Order:**
> 1. **Start LANStreamer Server** (`npm start` or use `Start LANStreamer Server.bat`)
> 2. **Start Icecast Server**
> 3. **Create/Start FFmpeg Streams**

**Detailed Steps:**

1. **Start LANStreamer Server**:
   - **Easy Way**: Double-click `Start LANStreamer Server.bat` (Windows)
   - **Manual Way**: Run `npm start` in terminal
   - **Wait for**: "Server is listening on http://0.0.0.0:3001"

2. **Start Icecast Server**:
   - Navigate to `C:\Program Files (x86)\Icecast\bin` and run `icecast.exe -c ..\icecast.xml`
   - **Recommended**: Double-click `icecast.bat` in the Icecast root folder (runs the .exe file in the bin folder automatically)
   - **Batch File**: The `Start LANStreamer Server.bat` can do this for you automatically

3. **Check System Status**: Open `http://localhost:3001` and ensure all components show "✅ Ready"

4. **Browse Audio Devices**: See what microphones/inputs are detected

5. **Create Your First Stream**:
   - Click "Start New Stream"
   - Select an audio device (e.g., your microphone)
   - Give it a name (e.g., "Main Audio")
   - Click "Start Stream"

6. **Test the Stream**:
   - Go to `http://localhost:3001/streams`
   - You should see your stream listed
   - Click "Play" to test audio playback

7. **Share with Others**: Other devices on your network can access the same URL to listen

**For Network Access:**
- Find your computer's IP address (e.g., `192.168.1.100`)
- Others can access: `http://192.168.1.100:3001/streams`
- **⚠️ Important**: For live events, set up a static IP to prevent connection drops
- **📖 See**: [Network Setup Guide](docs/NETWORK-SETUP.md) for detailed instructions



### Manual Setup (Advanced Users)

If you wish to understand the core components or run the system without the web interface, see the guides in the [manual-setup](manual-setup/README.md) folder. The primary hardware guides are:
- **XR18/Scarlett Users:** [LANStreamer-basic-xr18.md](manual-setup/LANStreamer-basic-xr18.md)
- **DVS/Dante Users:** [LANStreamer-basic-dvs.md](manual-setup/LANStreamer-basic-dvs.md)

> **📝Note:** the manual setup guide have not been updated. Instead I stopped working on the manual setup to focus on developing the app.

---

## Documentation

- **[Installation Guides](docs/guides/README.md)** - Detailed setup and troubleshooting
- **[Network Setup Guide](docs/NETWORK-SETUP.md)** - Static IP configuration for live events
- **[Manual Setup](manual-setup/README.md)** - Hardware-specific configuration guides

## Configuration

The application uses environment variables for configuration. Most users only need to change a few settings:

### **Essential Security Setup:**
1. **Copy** `env.example` to `.env`
2. **Change these values** for security:

**🔐 Critical Security Settings:**
```bash
# Admin login credentials (CHANGE THESE!)
ADMIN_USERNAME=admin                    # Your admin username
ADMIN_PASSWORD=your-strong-password     # Use a strong password!

# JWT secret for authentication tokens (CHANGE THIS!)
JWT_SECRET=your-super-secret-jwt-key-here-make-it-long-and-random-123456789

# Session secret for additional security (CHANGE THIS!)
SESSION_SECRET=your-super-secret-session-key-here-make-it-long-and-random-987654321
```

**📝 Example Strong Passwords:**
- `MySecureLANStreamer2024!`
- `AudioStreaming@2024#Secure`
- `LANStreamer-Admin-Pass123!`

**🔑 Example JWT/Session Secrets:**
- `lanstreamer-jwt-secret-key-2024-production-very-long-and-secure-123456789`
- `my-super-secret-jwt-token-for-lanstreamer-authentication-987654321`

### **Optional Settings:**
- `DEFAULT_BITRATE` - Audio quality (128k is good for most uses)
- `FFMPEG_PATH` - Only if FFmpeg isn't in your system PATH
- `LOG_LEVEL` - Set to `error` for less verbose logging

> **💡 Note**: Icecast passwords are configured in the `icecast.xml` file, not in `.env`

## 🔐 Security Features

LANStreamer includes built-in security to protect your admin dashboard:

### **Admin Authentication:**
- **Login Required**: Admin dashboard requires username/password
- **JWT Tokens**: Secure authentication with 24-hour expiration
- **Public Access**: Listener page (`/streams`) remains accessible without login
- **Session Management**: Automatic logout and token refresh

### **Input Protection:**
- **Character Limits**: Form inputs limited to prevent abuse
- **Input Sanitization**: Dangerous characters automatically removed
- **Local Network Only**: Designed for trusted local network use

### **Security Best Practices:**
1. **Change Default Credentials**: Always update admin username/password
2. **Use Strong Secrets**: Generate long, random JWT and session secrets
3. **Regular Updates**: Keep LANStreamer updated for security patches
4. **Network Security**: Ensure your local network is secure

> **⚠️ Security Note**: While LANStreamer includes security features, it's designed for trusted local networks. For production use, consider additional network security measures.

## Technology Stack

- **Backend**: Node.js + Express.js
- **Frontend**: Vanilla JavaScript classes + HTML/CSS
- **Real-time Communication**: WebSockets
- **Audio Processing**: FFmpeg
- **Streaming Server**: Icecast

## Contributing

We welcome contributions! Fork the repository, make your changes, and create a pull request.

For bug reports, include your OS, Node.js version, and steps to reproduce the issue.<|MERGE_RESOLUTION|>--- conflicted
+++ resolved
@@ -122,16 +122,7 @@
    - ✅ Install updates while preserving your settings
    - ✅ Show detailed progress
 
-<<<<<<< HEAD
-### **Option 2: Restore from Backup**
-1. **Double-click** `RESTORE LANStreamer.bat` to restore from a previous backup
-2. **Select backup** from available restore points with timestamps
-3. **Confirm restoration** to recover your previous configuration
-
-### **Option 3: Manual Update**
-=======
 ### **Option 2: Manual Update**
->>>>>>> d70e460c
 1. **Backup** your `.env`, `icecast.xml`, `data/`, and `logs/` folders
 2. **Download** the latest release from [GitHub Releases](https://github.com/jerryagenyi/LANStreamer/releases/latest)
 3. **Extract** the new files over your installation
