class EventManager {
    constructor(containerId = 'event-manager') {
        this.containerId = containerId;
        this.eventDetails = {
            // Event configuration
            eventTitle: '',
            eventSubtitle: '',
            eventImage: '',
            // About section configuration
            aboutDescription: ''
        };
        this.isLoading = false;
        this.isCollapsed = true; // Collapsed by default
        this.isInitialized = false;
        // Don't call init() here - let ComponentManager handle it
    }

    async init() {
        if (this.isInitialized) {
            console.log('🎯 EventManager already initialized, skipping...');
            return;
        }

        console.log('🎯 EventManager initializing...');
        await this.loadEventDetails();
        this.render();
        this.setupEventListeners();
        this.isInitialized = true;
        console.log('✅ EventManager initialization complete');
    }

    async loadEventDetails() {
        try {
            console.log('🎯 Loading event details...');
            const response = await fetch('/api/contact-details');
            const data = await response.json();
            
            this.eventDetails = {
                // Event configuration
                eventTitle: data.eventTitle || '',
                eventSubtitle: data.eventSubtitle || '',
                eventImage: data.eventImage || '',
                // About section configuration
                aboutDescription: data.aboutDescription || ''
            };
            
            console.log('🎯 Event details loaded:', {
                hasEventTitle: !!this.eventDetails.eventTitle,
                hasEventSubtitle: !!this.eventDetails.eventSubtitle,
                showAbout: this.eventDetails.showAbout
            });
        } catch (error) {
            console.error('❌ Failed to load event details:', error);
            this.showNotification('Failed to load event details', 'error');
        }
    }

    validateEventForm() {
        const errors = [];

        // Validate event title length
        if (this.eventDetails.eventTitle && this.eventDetails.eventTitle.length > 100) {
            errors.push('Event title must be 100 characters or less');
        }

        // Validate event subtitle length
        if (this.eventDetails.eventSubtitle && this.eventDetails.eventSubtitle.length > 200) {
            errors.push('Event subtitle must be 200 characters or less');
        }

        // Validate about description length
        if (this.eventDetails.aboutDescription && this.eventDetails.aboutDescription.length > 1000) {
            errors.push('About description must be 1000 characters or less');
        }

        return errors;
    }

    async saveEventSettings() {
        console.log('🎯 saveEventSettings called');
        if (this.isLoading) {
            console.log('🎯 Already loading, returning');
            return;
        }

        // Collect current form values before validation and saving
        this.collectFormValues();

        // Validate form
        const validationErrors = this.validateEventForm();
        if (validationErrors.length > 0) {
            console.log('🎯 Validation errors:', validationErrors);
            this.showNotification(`Validation errors: ${validationErrors.join(', ')}`, 'error');
            return;
        }

        console.log('🎯 Starting event settings save process...');
        this.isLoading = true;
        this.updateSaveButton(true);

        try {
            console.log('🎯 Saving event settings...');
            const eventData = {
                eventTitle: this.eventDetails.eventTitle,
                eventSubtitle: this.eventDetails.eventSubtitle,
                eventImage: this.eventDetails.eventImage,
                aboutDescription: this.eventDetails.aboutDescription
            };

            const response = await fetch('/api/contact-details', {
                method: 'POST',
                headers: {
                    'Content-Type': 'application/json'
                },
                body: JSON.stringify(eventData)
            });

            const data = await response.json();

            if (response.ok) {
                console.log('✅ Event settings saved successfully');
                this.showNotification('Event settings saved successfully', 'success');

                // Collapse the form after successful save to provide visual feedback
                setTimeout(() => {
                    this.isCollapsed = true;
                    this.render();
                }, 1000); // Small delay to let user see the success message
            } else {
                throw new Error(data.error || 'Failed to save event settings');
            }
        } catch (error) {
            console.error('❌ Failed to save event settings:', error);
            this.showNotification(`Failed to save event settings: ${error.message}`, 'error');
        } finally {
            this.isLoading = false;
            this.updateSaveButton(false);
        }
    }

    updateEventField(field, value) {
        this.eventDetails[field] = value;
        console.log(`🎯 Updated ${field}:`, value ? value.substring(0, 20) + '...' : 'empty');
    }

    collectFormValues() {
        console.log('🎯 Collecting current form values...');

        // Collect values from form inputs
        const eventTitleInput = document.getElementById('event-title');
        const eventSubtitleInput = document.getElementById('event-subtitle');
        const aboutDescriptionInput = document.getElementById('about-description');

        if (eventTitleInput) {
            this.eventDetails.eventTitle = eventTitleInput.value;
        }
        if (eventSubtitleInput) {
            this.eventDetails.eventSubtitle = eventSubtitleInput.value;
        }
        if (aboutDescriptionInput) {
            this.eventDetails.aboutDescription = aboutDescriptionInput.value;
        }

        console.log('🎯 Form values collected:', {
            eventTitle: this.eventDetails.eventTitle,
            eventSubtitle: this.eventDetails.eventSubtitle,
            aboutDescription: this.eventDetails.aboutDescription
        });
    }



    updateCharacterCount(counterId, currentLength, maxLength) {
        const counter = document.getElementById(counterId);
        if (counter) {
            counter.textContent = currentLength;
            const parent = counter.parentElement;
            if (currentLength > maxLength * 0.9) {
                parent.classList.add('text-yellow-500');
                parent.classList.remove('text-gray-500');
            } else if (currentLength >= maxLength) {
                parent.classList.add('text-red-500');
                parent.classList.remove('text-gray-500', 'text-yellow-500');
            } else {
                parent.classList.add('text-gray-500');
                parent.classList.remove('text-yellow-500', 'text-red-500');
            }
        }
    }

    render() {
        const container = document.getElementById(this.containerId);
        if (!container) {
            console.error(`❌ Event manager container not found: ${this.containerId}`);
            return;
        }

        container.innerHTML = `
            <div class="bg-[var(--card-bg)] border border-[var(--border-color)] rounded-2xl p-6 shadow-2xl shadow-black/30">
                <div class="flex items-center justify-between mb-4">
                    <h2 class="text-lg font-bold text-white">🎯 Edit Event Details</h2>
                    <button id="toggle-event-section" class="text-gray-400 hover:text-white transition-colors">
                        <span class="material-symbols-rounded text-xl">${this.isCollapsed ? 'expand_more' : 'expand_less'}</span>
                    </button>
                </div>

                <div class="space-y-3 ${this.isCollapsed ? 'hidden' : ''}">
                    <!-- Event Configuration -->
                    <div class="space-y-3">
                        <h3 class="text-base font-semibold text-white mb-3">📅 Event Details</h3>

                        <!-- Event Title -->
                        <div class="space-y-1">
                            <label class="text-xs font-medium text-gray-300">Event Title</label>
                            <input type="text"
                                   id="event-title"
                                   maxlength="50"
                                   class="w-full px-3 py-2 bg-[#111111] border border-[var(--border-color)] rounded-lg text-sm text-white placeholder-gray-400 focus:outline-none focus:ring-2 focus:ring-[var(--primary-color)]/50 focus:border-[var(--primary-color)]"
                                   placeholder="Live Audio Streams"
                                   value="${this.eventDetails.eventTitle}">
                            <div class="text-xs text-gray-500 mt-1">
                                <span id="event-title-count">${this.eventDetails.eventTitle.length}</span>/50 characters
                            </div>
                        </div>

                        <!-- Event Subtitle -->
                        <div class="space-y-1">
                            <label class="text-xs font-medium text-gray-300">Event Subtitle</label>
                            <input type="text"
                                   id="event-subtitle"
                                   maxlength="60"
                                   class="w-full px-3 py-2 bg-[#111111] border border-[var(--border-color)] rounded-lg text-sm text-white placeholder-gray-400 focus:outline-none focus:ring-2 focus:ring-[var(--primary-color)]/50 focus:border-[var(--primary-color)]"
                                   placeholder="Click play to listen to any available stream"
                                   value="${this.eventDetails.eventSubtitle}">
                            <div class="text-xs text-gray-500 mt-1">
                                <span id="event-subtitle-count">${(this.eventDetails.eventSubtitle || '').length}</span>/60 characters
                            </div>
                        </div>
                    </div>

                    <!-- About The Event Configuration -->
                    <div class="border-t border-[var(--border-color)] pt-4 mt-4">
                        <h3 class="text-base font-semibold text-white mb-3">ℹ️ About The Event</h3>

                        <div class="space-y-3">
                            <div class="space-y-1">
                                <textarea id="about-description"
                                          rows="4"
                                          maxlength="200"
                                          class="w-full px-3 py-2 bg-[#111111] border border-[var(--border-color)] rounded-lg text-sm text-white placeholder-gray-400 focus:outline-none focus:ring-2 focus:ring-[var(--primary-color)]/50 focus:border-[var(--primary-color)] resize-none"
                                          placeholder="Describe your event, its purpose, and what attendees can expect">${this.eventDetails.aboutDescription}</textarea>
                                <div class="text-xs text-gray-500 mt-1">
                                    <span id="about-description-count">${(this.eventDetails.aboutDescription || '').length}</span>/200 characters
                                </div>
                            </div>
                        </div>
                    </div>

                    <!-- Event Image Upload -->
                    <div class="border-t border-[var(--border-color)] pt-4 mt-4">
                        <h3 class="text-base font-semibold text-white mb-3">🖼️ Event Image</h3>

                        <div class="space-y-3">
                            <!-- Current Image Preview -->
                            ${this.eventDetails.eventImage ? `
                                <div class="relative group">
                                    <img src="${this.eventDetails.eventImage}"
                                         alt="Event Image"
                                         class="w-full max-w-md h-48 object-cover rounded-lg border border-[var(--border-color)]">
                                    <button id="remove-event-image"
                                            type="button"
                                            class="absolute top-2 right-2 bg-red-500 hover:bg-red-600 text-white rounded-full p-2 transition-all duration-200 opacity-80 hover:opacity-100 focus:outline-none focus:ring-2 focus:ring-red-400 focus:ring-offset-2 focus:ring-offset-[var(--card-bg)]"
                                            title="Remove image">
                                        <span class="material-symbols-rounded text-base">close</span>
                                    </button>
                                </div>
                            ` : ''}

                            <!-- Image Upload -->
                            <div class="flex items-center gap-3">
                                <input type="file"
                                       id="event-image-upload"
                                       accept="image/*"
                                       class="hidden">
                                <button id="upload-event-image"
                                        class="inline-flex items-center gap-2 px-4 py-2 bg-[var(--primary-color)] hover:bg-[var(--primary-color)]/80 text-white rounded-lg text-sm font-medium transition-colors">
                                    <span class="material-symbols-rounded text-sm">upload</span>
                                    ${this.eventDetails.eventImage ? 'Change Image' : 'Upload Image'}
                                </button>
                                <span class="text-xs text-gray-400">
                                    Recommended: Square (1:1) or Landscape (16:9) format, max 2MB
                                </span>
                            </div>
                        </div>
                    </div>

                    <!-- Save Button -->
                    <button id="save-event-settings" 
                            class="w-full inline-flex items-center justify-center gap-2 rounded-md px-4 py-3 text-sm font-semibold text-white shadow-lg transition-all duration-300 btn-gradient">
                        <span class="material-symbols-rounded text-base">event</span>
                        <span id="save-event-button-text">Save Event Settings</span>
                    </button>
                </div>
            </div>
        `;

        // Re-setup dynamic event listeners after DOM update
        this.setupDynamicEventListeners();
    }

    setupDynamicEventListeners() {
        console.log('🔧 Setting up dynamic event listeners after render...');

        // Use setTimeout to ensure DOM is fully rendered
        setTimeout(() => {
            // Setup save button listener
            console.log('💾 Setting up save button listener after render...');
            const saveButton = document.getElementById('save-event-settings');
            if (saveButton) {
                console.log('💾 Save button found, adding listener...');
                // Clear any existing listeners
                saveButton.onclick = null;

                saveButton.addEventListener('click', (e) => {
                    console.log('💾 SAVE BUTTON CLICKED!');
                    e.preventDefault();
                    e.stopPropagation();
                    this.saveEventSettings();
                });
                console.log('💾 Save button listener added successfully');
            } else {
                console.error('❌ Save button not found after render!');
            }

            // Re-setup input field listeners after render
            console.log('🔧 Setting up input field listeners after render...');

            // Event configuration fields
            const eventTitleInput = document.getElementById('event-title');
            if (eventTitleInput) {
                eventTitleInput.addEventListener('input', (e) => {
                    this.updateEventField('eventTitle', e.target.value);
                    this.updateCharacterCount('event-title-count', e.target.value.length, 50);
                });
            }

            const eventSubtitleInput = document.getElementById('event-subtitle');
            if (eventSubtitleInput) {
                eventSubtitleInput.addEventListener('input', (e) => {
                    this.updateEventField('eventSubtitle', e.target.value);
                    this.updateCharacterCount('event-subtitle-count', e.target.value.length, 60);
                });
            }

            // About section fields
            const aboutDescriptionInput = document.getElementById('about-description');
            if (aboutDescriptionInput) {
                aboutDescriptionInput.addEventListener('input', (e) => {
                    this.updateEventField('aboutDescription', e.target.value);
                    this.updateCharacterCount('about-description-count', e.target.value.length, 200);
                });
            }

            // Setup upload button listener
            console.log('🖼️ Setting up upload button listener after render...');
            const uploadImageButton = document.getElementById('upload-event-image');
            const imageUploadInput = document.getElementById('event-image-upload');

            if (uploadImageButton && imageUploadInput) {
                console.log('🖼️ Upload button found, adding listener...');
                // Clear any existing listeners
                uploadImageButton.onclick = null;
                imageUploadInput.onchange = null;

                uploadImageButton.addEventListener('click', (e) => {
                    console.log('🖼️ UPLOAD BUTTON CLICKED!');
                    e.preventDefault();
                    e.stopPropagation();
                    imageUploadInput.click();
                });

                imageUploadInput.addEventListener('change', (e) => {
                    console.log('🖼️ FILE INPUT CHANGED!');
                    this.handleImageUpload(e);
                });

                console.log('🖼️ Upload button listener added successfully');
            } else {
                console.error('❌ Upload button or input not found after render!');
            }

            // Setup remove image button listener (only exists if image is present)
            const removeImageButton = document.getElementById('remove-event-image');
            if (removeImageButton) {
                console.log('🖼️ Setting up remove button listener after render...');
                removeImageButton.addEventListener('click', (e) => {
                    console.log('🖼️ Remove button clicked!');
                    e.preventDefault();
                    e.stopPropagation();
                    this.removeEventImage();
                });
            }

            console.log('✅ All dynamic event listeners setup complete');
        }, 10);
    }

    renderPreview() {
        const previews = [];
        
        // Event title and subtitle
        if (this.eventDetails.eventTitle) {
            previews.push(`
                <div class="text-white font-semibold">${this.eventDetails.eventTitle}</div>
            `);
        }
        
        if (this.eventDetails.eventSubtitle) {
            previews.push(`
                <div class="text-gray-400">${this.eventDetails.eventSubtitle}</div>
            `);
        }
        
        // About section
        if (this.eventDetails.showAbout) {
            if (this.eventDetails.aboutDescription) {
                previews.push(`
                    <div class="text-gray-400">${this.eventDetails.aboutDescription}</div>
                `);
            }
        }
        
        if (previews.length === 0) {
            return '<div class="text-gray-500 text-sm">No event information will be displayed</div>';
        }
        
        return previews.join('');
    }

    toggleCollapse() {
        this.isCollapsed = !this.isCollapsed;
        this.render();
    }

    setupEventListeners() {
        console.log('🔧 Setting up initial event listeners...');

        // Toggle collapse button
        document.getElementById('toggle-event-section')?.addEventListener('click', () => {
            this.toggleCollapse();
        });

        // Event configuration fields
        const eventTitleInput = document.getElementById('event-title');
        if (eventTitleInput) {
            eventTitleInput.addEventListener('input', (e) => {
                this.updateEventField('eventTitle', e.target.value);
                this.updateCharacterCount('event-title-count', e.target.value.length, 50);
            });
        }

        const eventSubtitleInput = document.getElementById('event-subtitle');
        if (eventSubtitleInput) {
            eventSubtitleInput.addEventListener('input', (e) => {
                this.updateEventField('eventSubtitle', e.target.value);
                this.updateCharacterCount('event-subtitle-count', e.target.value.length, 60);
            });
        }

        // Dynamic buttons (save, upload, remove) will be handled by setupDynamicEventListeners

        // About section fields
        const aboutDescriptionInput = document.getElementById('about-description');
        if (aboutDescriptionInput) {
            aboutDescriptionInput.addEventListener('input', (e) => {
                this.updateEventField('aboutDescription', e.target.value);
                this.updateCharacterCount('about-description-count', e.target.value.length, 200);
            });
        }

        // Dynamic buttons (save, upload, remove) will be handled by setupDynamicEventListeners
        console.log('✅ Initial event listeners setup complete');

<<<<<<< HEAD
        // Save button - with additional debugging
        const saveButton = document.getElementById('save-event-settings');
        if (saveButton) {
            console.log('🎯 Event save button found, adding event listener');

            // Remove any existing listeners first
            saveButton.replaceWith(saveButton.cloneNode(true));
            const newSaveButton = document.getElementById('save-event-settings');

            newSaveButton.addEventListener('click', (e) => {
                console.log('🎯 Event save button clicked!');
                e.preventDefault();
                e.stopPropagation();
                this.saveEventSettings();
            });

            // Also add a backup listener for any form submission
            const form = newSaveButton.closest('form');
            if (form) {
                form.addEventListener('submit', (e) => {
                    console.log('🎯 Form submitted!');
                    e.preventDefault();
                    this.saveEventSettings();
                });
            }
        } else {
            console.error('❌ Event save button not found!');
        }
=======
>>>>>>> 6ffadc40
    }

    updatePreview() {
        const previewContainer = document.querySelector(`#${this.containerId} .space-y-2`);
        if (previewContainer) {
            previewContainer.innerHTML = this.renderPreview();
        }
    }

    updateSaveButton(isLoading) {
        const saveButton = document.getElementById('save-event-settings');
        const saveButtonText = document.getElementById('save-event-button-text');
        
        if (saveButton && saveButtonText) {
            if (isLoading) {
                saveButton.disabled = true;
                saveButton.classList.add('opacity-50', 'cursor-not-allowed');
                saveButtonText.textContent = 'Saving...';
            } else {
                saveButton.disabled = false;
                saveButton.classList.remove('opacity-50', 'cursor-not-allowed');
                saveButtonText.textContent = 'Save Event Settings';
            }
        }
    }

    showNotification(message, type = 'info') {
        // Create a simple toast notification
        const toast = document.createElement('div');
        toast.className = `fixed top-20 right-4 z-50 p-3 rounded-lg shadow-lg transition-all duration-300 transform translate-x-full`;
        
        const colors = {
            'info': 'bg-blue-500',
            'success': 'bg-green-500', 
            'error': 'bg-red-500'
        };
        
        toast.className += ` ${colors[type] || colors.info} text-white`;
        toast.textContent = message;
        
        document.body.appendChild(toast);
        
        // Slide in
        setTimeout(() => {
            toast.classList.remove('translate-x-full');
        }, 100);
        
        // Slide out and remove
        setTimeout(() => {
            toast.classList.add('translate-x-full');
            setTimeout(() => {
                if (toast.parentNode) {
                    toast.parentNode.removeChild(toast);
                }
            }, 300);
        }, 3000);
    }

    async handleImageUpload(event) {
        const file = event.target.files[0];
        if (!file) return;

        // Validate file type
        if (!file.type.startsWith('image/')) {
            this.showNotification('Please select a valid image file', 'error');
            return;
        }

        // Validate file size (2MB max)
        if (file.size > 2 * 1024 * 1024) {
            this.showNotification('Image size must be less than 2MB', 'error');
            return;
        }

        try {
            console.log('🖼️ Uploading event image...');
            const formData = new FormData();
            formData.append('eventImage', file);

            const response = await fetch('/api/upload-event-image', {
                method: 'POST',
                body: formData
            });

            const data = await response.json();

            if (response.ok) {
                this.eventDetails.eventImage = data.imageUrl;
                console.log('✅ Event image uploaded successfully:', data.imageUrl);
                this.showNotification('Event image uploaded successfully', 'success');
                this.render(); // Re-render to show the new image
            } else {
                throw new Error(data.error || 'Failed to upload image');
            }
        } catch (error) {
            console.error('❌ Failed to upload event image:', error);
            this.showNotification(`Failed to upload image: ${error.message}`, 'error');
        }

        // Clear the input
        event.target.value = '';
    }

    async removeEventImage() {
        try {
            console.log('🗑️ Removing event image...');

            const response = await fetch('/api/remove-event-image', {
                method: 'POST',
                headers: {
                    'Content-Type': 'application/json'
                },
                body: JSON.stringify({
                    imageUrl: this.eventDetails.eventImage
                })
            });

            const data = await response.json();

            if (response.ok) {
                this.eventDetails.eventImage = '';
                console.log('✅ Event image removed successfully');
                this.showNotification('Event image removed successfully', 'success');
                this.render(); // Re-render to hide the image
            } else {
                throw new Error(data.error || 'Failed to remove image');
            }
        } catch (error) {
            console.error('❌ Failed to remove event image:', error);
            this.showNotification(`Failed to remove image: ${error.message}`, 'error');
        }
    }
}

// Make it available globally
window.EventManager = EventManager;<|MERGE_RESOLUTION|>--- conflicted
+++ resolved
@@ -481,37 +481,7 @@
         // Dynamic buttons (save, upload, remove) will be handled by setupDynamicEventListeners
         console.log('✅ Initial event listeners setup complete');
 
-<<<<<<< HEAD
-        // Save button - with additional debugging
-        const saveButton = document.getElementById('save-event-settings');
-        if (saveButton) {
-            console.log('🎯 Event save button found, adding event listener');
-
-            // Remove any existing listeners first
-            saveButton.replaceWith(saveButton.cloneNode(true));
-            const newSaveButton = document.getElementById('save-event-settings');
-
-            newSaveButton.addEventListener('click', (e) => {
-                console.log('🎯 Event save button clicked!');
-                e.preventDefault();
-                e.stopPropagation();
-                this.saveEventSettings();
-            });
-
-            // Also add a backup listener for any form submission
-            const form = newSaveButton.closest('form');
-            if (form) {
-                form.addEventListener('submit', (e) => {
-                    console.log('🎯 Form submitted!');
-                    e.preventDefault();
-                    this.saveEventSettings();
-                });
-            }
-        } else {
-            console.error('❌ Event save button not found!');
-        }
-=======
->>>>>>> 6ffadc40
+
     }
 
     updatePreview() {
